[package]
name = "dlt-examples"
version = "0.1.0"
authors = ["Andrew Straw <strawman@astraw.com>"]
edition = "2018"
license = "MIT/Apache-2.0"
readme = "README.md"
repository = "https://github.com/strawlab/dlt"

[dependencies]
dlt = {path=".."}
<<<<<<< HEAD
cam-geom = "0.13"
nalgebra = "0.32"
=======
cam-geom = "0.14"
nalgebra = "0.31"
>>>>>>> 009979c8
approx = "0.5"<|MERGE_RESOLUTION|>--- conflicted
+++ resolved
@@ -9,11 +9,6 @@
 
 [dependencies]
 dlt = {path=".."}
-<<<<<<< HEAD
-cam-geom = "0.13"
+cam-geom = "0.14"
 nalgebra = "0.32"
-=======
-cam-geom = "0.14"
-nalgebra = "0.31"
->>>>>>> 009979c8
 approx = "0.5"