[package]
name = "dlt-examples"
version = "0.1.0"
authors = ["Andrew Straw <strawman@astraw.com>"]
edition = "2018"
license = "MIT/Apache-2.0"
readme = "README.md"
repository = "https://github.com/strawlab/dlt"

[dependencies]
dlt = {path=".."}
<<<<<<< HEAD
cam-geom = "0.10"
nalgebra = "0.29"
=======
cam-geom = "0.11"
nalgebra = "0.28"
>>>>>>> 8feb085b
approx = "0.5"<|MERGE_RESOLUTION|>--- conflicted
+++ resolved
@@ -9,11 +9,6 @@
 
 [dependencies]
 dlt = {path=".."}
-<<<<<<< HEAD
-cam-geom = "0.10"
+cam-geom = "0.11"
 nalgebra = "0.29"
-=======
-cam-geom = "0.11"
-nalgebra = "0.28"
->>>>>>> 8feb085b
 approx = "0.5"