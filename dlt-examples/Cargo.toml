--- conflicted
+++ resolved
@@ -9,11 +9,6 @@
 
 [dependencies]
 dlt = {path=".."}
-<<<<<<< HEAD
 cam-geom = "0.12"
-nalgebra = "0.29"
-=======
-cam-geom = "0.11"
 nalgebra = "0.30"
->>>>>>> a54eb878
 approx = "0.5"